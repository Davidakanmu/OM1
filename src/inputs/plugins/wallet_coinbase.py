import asyncio
import logging
import os
import time
from dataclasses import dataclass
from typing import List, Optional

from cdp import Cdp, Wallet

<<<<<<< HEAD
from inputs.base import AgentInputConfig
from inputs.base.loop import LoopInput
=======
from inputs.base.loop import FuserInput
>>>>>>> a9d26a0d
from providers.io_provider import IOProvider


@dataclass
class Message:
    timestamp: float
    message: str


# TODO(Kyle): Support Cryptos other than ETH
class WalletCoinbase(FuserInput[float]):
    """
    Queries current ETH balance and reports a balance increase
    """

    def __init__(self, config: AgentInputConfig = AgentInputConfig()):
        super().__init__(config)

        # Track IO
        self.io_provider = IOProvider()
        self.messages: list[str] = []

        self.POLL_INTERVAL = 0.5  # seconds between blockchain data updates
        self.COINBASE_WALLET_ID = os.environ.get("COINBASE_WALLET_ID")
        logging.debug(f"Using {self.COINBASE_WALLET_ID} as the coinbase wallet id")

        # Initialize Wallet
        # TODO(Kyle): Create Wallet if the wallet ID is not found
        # TODO(Kyle): Support importing other wallets, following https://docs.cdp.coinbase.com/mpc-wallet/docs/wallets#importing-a-wallet
        API_KEY = os.environ.get("COINBASE_API_KEY")
        API_SECRET = os.environ.get("COINBASE_API_SECRET")
        Cdp.configure(API_KEY, API_SECRET)

        try:
            # fetch wallet data
            self.wallet = Wallet.fetch(self.COINBASE_WALLET_ID)
            logging.debug(f"Wallet: {self.wallet}")
        except Exception as e:
            logging.error(f"Error fetching Coinbase Wallet data: {e}")

        self.ETH_balance = float(self.wallet.balance("eth"))
        self.ETH_balance_previous = self.ETH_balance

        logging.info("Testing: WalletCoinbase: Initialized")

    async def _poll(self) -> List[float]:
        """
        Poll for Coinbase Wallet balance updates.

        Returns
        -------
        List[float]
            [current_balance, balance_change]
        """
        await asyncio.sleep(self.POLL_INTERVAL)

        # randomly simulate ETH inbound transfers for debugging purposes
        # if random.randint(0, 10) > 7:
        #     faucet_transaction = self.wallet.faucet(asset_id='eth')
        #     faucet_transaction.wait()
        #     logging.info(f"WalletCoinbase: Faucet transaction: {faucet_transaction}")

        self.wallet = Wallet.fetch(self.COINBASE_WALLET_ID)
        logging.debug(
            f"WalletCoinbase: Wallet refreshed: {self.wallet.balance('eth')}, the current balance is {self.ETH_balance}"
        )
        self.ETH_balance = float(self.wallet.balance("eth"))
        balance_change = self.ETH_balance - self.ETH_balance_previous
        self.ETH_balance_previous = self.ETH_balance

        return [self.ETH_balance, balance_change]

    async def _raw_to_text(self, raw_input: List[float]) -> Optional[Message]:
        """
        Convert balance data to human-readable message.

        Parameters
        ----------
        raw_input : List[float]
            [current_balance, balance_change]

        Returns
        -------
        Message
            Timestamped status or transaction notification
        """
        balance_change = raw_input[1]

        message = ""

        if balance_change > 0:
            message = f"{balance_change:.5f}"
        else:
            return None

        logging.debug(f"WalletCoinbase: {message}")
        return Message(timestamp=time.time(), message=message)

    async def raw_to_text(self, raw_input: float):
        """
        Process balance update and manage message buffer.

        Parameters
        ----------
        raw_input : float
            Raw balance data
        """
        pending_message = await self._raw_to_text(raw_input)

        if pending_message is not None:
            self.messages.append(pending_message)

    def formatted_latest_buffer(self) -> Optional[str]:
        """
        Format and clear the buffer contents. If there are multiple ETH transactions,
        combine them into a single message.

        Returns
        -------
        Optional[str]
            Formatted string of buffer contents or None if buffer is empty
        """
        if len(self.messages) == 0:
            return None

        transaction_sum = 0

        # all the messages, by definition, are non-zero
        for message in self.messages:
            transaction_sum += float(message.message)

        last_message = self.messages[-1]
        result_message = Message(
            timestamp=last_message.timestamp,
            message=f"You just received {transaction_sum:.5f} ETH.",
        )

        result = f"""
        {self.__class__.__name__} INPUT
        // START
        {result_message.message}
        // END
        """

        self.io_provider.add_input(
            self.__class__.__name__, result_message.message, result_message.timestamp
        )
        self.messages = []
        return result<|MERGE_RESOLUTION|>--- conflicted
+++ resolved
@@ -7,12 +7,8 @@
 
 from cdp import Cdp, Wallet
 
-<<<<<<< HEAD
-from inputs.base import AgentInputConfig
-from inputs.base.loop import LoopInput
-=======
+from inputs.base import SensorOutputConfig
 from inputs.base.loop import FuserInput
->>>>>>> a9d26a0d
 from providers.io_provider import IOProvider
 
 
