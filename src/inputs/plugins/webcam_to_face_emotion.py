--- conflicted
+++ resolved
@@ -8,12 +8,8 @@
 import cv2
 from deepface import DeepFace
 
-<<<<<<< HEAD
-from inputs.base import AgentInputConfig
-from inputs.base.loop import LoopInput
-=======
+from inputs.base import SensorOutputConfig
 from inputs.base.loop import FuserInput
->>>>>>> a9d26a0d
 from providers.io_provider import IOProvider
 
 
