import typing as T
from dataclasses import dataclass

R = T.TypeVar("R")


<<<<<<< HEAD
@dataclass
class AgentInputConfig:
    """
    Configuration class for AgentInput implementations.

    Parameters
    ----------
    base_url : int
        Base URL for the input source
    """

    base_url: T.Optional[str] = None


class AgentInput(T.Generic[R]):
=======
class SensorOutput(T.Generic[R]):
>>>>>>> a9d26a0d
    """
    Base class for all sensor outputs aka agent inputs. Provides the interface for converting raw inputs
    into text format for processing by the fuser.

    Type Parameters
    --------------
    R
        The raw input type that this agent handles
    """

    def __init__(self, config: AgentInputConfig):
        """
        Initialize an SensorOutput instance.
        """
        self.config = config
        pass

    async def _raw_to_text(self, raw_input: R) -> str:
        """
        Convert raw input data into text format for processing.

        Parameters
        ----------
        raw_input : R
            The raw input data to convert

        Returns
        -------
        str
            Text representation of the input

        Raises
        ------
        NotImplementedError
            This method must be implemented by subclasses
        """
        raise NotImplementedError

    async def raw_to_text(self, raw_input: R):
        """
        Convert raw input data into text format for processing.

        Parameters
        ----------
        raw_input : R
            The raw input data to convert

        Raises
        ------
        NotImplementedError
            This method must be implemented by subclasses
        """
        raise NotImplementedError

    def formatted_latest_buffer(self) -> str | None:
        """
        Get the most recent input buffer as a formatted prompt string.

        Returns
        -------
        str or None
            The formatted buffer string if available, None otherwise

        Raises
        ------
        NotImplementedError
            This method must be implemented by subclasses
        """
        raise NotImplementedError

    async def listen(self) -> T.AsyncIterator[R]:
        """
        Create an asynchronous iterator that yields raw input events.

        The iterator continues until the input stream is closed or an error occurs.

        Yields
        ------
        R
            Raw input events from the source

        Notes
        -----
        This method relies on the _listen_loop() implementation which must be
        provided by subclasses.
        """
        async for event in self._listen_loop():
            yield event<|MERGE_RESOLUTION|>--- conflicted
+++ resolved
@@ -4,11 +4,10 @@
 R = T.TypeVar("R")
 
 
-<<<<<<< HEAD
 @dataclass
-class AgentInputConfig:
+class SensorOutputConfig:
     """
-    Configuration class for AgentInput implementations.
+    Configuration class for SensorOutput implementations.
 
     Parameters
     ----------
@@ -19,10 +18,7 @@
     base_url: T.Optional[str] = None
 
 
-class AgentInput(T.Generic[R]):
-=======
 class SensorOutput(T.Generic[R]):
->>>>>>> a9d26a0d
     """
     Base class for all sensor outputs aka agent inputs. Provides the interface for converting raw inputs
     into text format for processing by the fuser.
